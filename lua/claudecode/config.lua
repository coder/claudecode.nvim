--- conflicted
+++ resolved
@@ -29,13 +29,11 @@
     { name = "Claude Opus 4 (Latest)", value = "opus" },
     { name = "Claude Sonnet 4 (Latest)", value = "sonnet" },
   },
-<<<<<<< HEAD
   terminal = {
-    external_terminal_cmd = nil, -- Command template for external terminal (e.g., "alacritty -e %s")
+    provider_opts = {
+      external_terminal_cmd = nil, -- Command template for external terminal (e.g., "alacritty -e %s")
+    },
   },
-=======
-  terminal = nil, -- Will be lazy-loaded to avoid circular dependency
->>>>>>> d73a464f
 }
 
 ---Validates the provided configuration table.
@@ -59,15 +57,24 @@
 
   -- Validate terminal config
   assert(type(config.terminal) == "table", "terminal must be a table")
-  assert(
-    config.terminal.external_terminal_cmd == nil or type(config.terminal.external_terminal_cmd) == "string",
-    "terminal.external_terminal_cmd must be nil or a string"
-  )
-  if config.terminal.external_terminal_cmd and config.terminal.external_terminal_cmd ~= "" then
-    assert(
-      config.terminal.external_terminal_cmd:find("%%s"),
-      "terminal.external_terminal_cmd must contain '%s' placeholder for the Claude command"
-    )
+
+  -- Validate provider_opts if present
+  if config.terminal.provider_opts then
+    assert(type(config.terminal.provider_opts) == "table", "terminal.provider_opts must be a table")
+
+    -- Validate external_terminal_cmd in provider_opts
+    if config.terminal.provider_opts.external_terminal_cmd then
+      assert(
+        type(config.terminal.provider_opts.external_terminal_cmd) == "string",
+        "terminal.provider_opts.external_terminal_cmd must be a string"
+      )
+      if config.terminal.provider_opts.external_terminal_cmd ~= "" then
+        assert(
+          config.terminal.provider_opts.external_terminal_cmd:find("%%s"),
+          "terminal.provider_opts.external_terminal_cmd must contain '%s' placeholder for the Claude command"
+        )
+      end
+    end
   end
 
   local valid_log_levels = { "trace", "debug", "info", "warn", "error" }
