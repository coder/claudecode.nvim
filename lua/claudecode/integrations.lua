--- conflicted
+++ resolved
@@ -1,13 +1,6 @@
-<<<<<<< HEAD
----
--- Tree integration module for ClaudeCode.nvim
--- Handles detection and selection of files from nvim-tree, neo-tree, mini.files, and oil.nvim
--- @module claudecode.integrations
-=======
----Tree integration module for ClaudeCode.nvim
----Handles detection and selection of files from nvim-tree, neo-tree, and oil.nvim
+--- Tree integration module for ClaudeCode.nvim
+--- Handles detection and selection of files from nvim-tree, neo-tree, mini.files, and oil.nvim
 ---@module 'claudecode.integrations'
->>>>>>> ee1f5373
 local M = {}
 
 ---Get selected files from the current tree explorer
