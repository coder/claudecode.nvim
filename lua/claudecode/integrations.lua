--- conflicted
+++ resolved
@@ -1,13 +1,7 @@
-<<<<<<< HEAD
 ---
 -- Tree integration module for ClaudeCode.nvim
--- Handles detection and selection of files from nvim-tree, neo-tree, oil.nvim and snacks.explorer
--- @module claudecode.integrations
-=======
---- Tree integration module for ClaudeCode.nvim
---- Handles detection and selection of files from nvim-tree, neo-tree, mini.files, and oil.nvim
+-- Handles detection and selection of files from nvim-tree, neo-tree, oil.nvim, mini-files and snacks.explorer
 ---@module 'claudecode.integrations'
->>>>>>> 985b4b11
 local M = {}
 
 ---Get selected files from the current tree explorer
@@ -22,13 +16,10 @@
     return M._get_neotree_selection()
   elseif current_ft == "oil" then
     return M._get_oil_selection()
-<<<<<<< HEAD
   elseif current_ft == "snacks_picker_list" then
     return M._get_snacks_explorer_selection()
-=======
   elseif current_ft == "minifiles" then
     return M._get_mini_files_selection()
->>>>>>> 985b4b11
   else
     return nil, "Not in a supported tree buffer (current filetype: " .. current_ft .. ")"
   end
@@ -274,7 +265,6 @@
   return {}, "No file found under cursor"
 end
 
-<<<<<<< HEAD
 --- Get selected files from snacks.explorer
 --- Uses the picker API to get the current selection
 --- @param visual_start number|nil Start line of visual selection (optional)
@@ -386,76 +376,6 @@
       else
         return {}, "Cannot add root-level file. Please select a file in a subdirectory."
       end
-=======
--- Helper function to get mini.files selection using explicit range
-function M._get_mini_files_selection_with_range(start_line, end_line)
-  local success, mini_files = pcall(require, "mini.files")
-  if not success then
-    return {}, "mini.files not available"
-  end
-
-  local files = {}
-  local bufnr = vim.api.nvim_get_current_buf()
-
-  -- Process each line in the range
-  for line = start_line, end_line do
-    local entry_ok, entry = pcall(mini_files.get_fs_entry, bufnr, line)
-
-    if entry_ok and entry and entry.path and entry.path ~= "" then
-      -- Extract real filesystem path from mini.files buffer path
-      local real_path = entry.path
-      -- Remove mini.files buffer protocol prefix if present
-      if real_path:match("^minifiles://") then
-        real_path = real_path:gsub("^minifiles://[^/]*/", "")
-      end
-
-      -- Validate that the path exists
-      if vim.fn.filereadable(real_path) == 1 or vim.fn.isdirectory(real_path) == 1 then
-        table.insert(files, real_path)
-      end
-    end
-  end
-
-  if #files > 0 then
-    return files, nil
-  else
-    return {}, "No files found in range"
-  end
-end
-
----Get selected files from mini.files
----Supports both visual selection and single file under cursor
----Reference: mini.files API MiniFiles.get_fs_entry()
----@return table files List of file paths
----@return string|nil error Error message if operation failed
-function M._get_mini_files_selection()
-  local success, mini_files = pcall(require, "mini.files")
-  if not success then
-    return {}, "mini.files not available"
-  end
-
-  local bufnr = vim.api.nvim_get_current_buf()
-
-  -- Normal mode: get file under cursor
-  local entry_ok, entry = pcall(mini_files.get_fs_entry, bufnr)
-  if not entry_ok or not entry then
-    return {}, "Failed to get entry from mini.files"
-  end
-
-  if entry.path and entry.path ~= "" then
-    -- Extract real filesystem path from mini.files buffer path
-    local real_path = entry.path
-    -- Remove mini.files buffer protocol prefix if present
-    if real_path:match("^minifiles://") then
-      real_path = real_path:gsub("^minifiles://[^/]*/", "")
-    end
-
-    -- Validate that the path exists
-    if vim.fn.filereadable(real_path) == 1 or vim.fn.isdirectory(real_path) == 1 then
-      return { real_path }, nil
-    else
-      return {}, "Invalid file or directory path: " .. real_path
->>>>>>> 985b4b11
     end
   end
 
