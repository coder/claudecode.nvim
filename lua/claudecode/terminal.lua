--- conflicted
+++ resolved
@@ -24,11 +24,8 @@
   show_native_term_exit_tip = true,
   terminal_cmd = nil,
   auto_close = true,
-<<<<<<< HEAD
   env = {}, -- Custom environment variables for Claude terminal
-=======
   snacks_win_opts = {},
->>>>>>> a01b9dc0
 }
 
 -- Lazy load providers
