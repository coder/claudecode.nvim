--- Module to manage a dedicated vertical split terminal for Claude Code.
--- Supports Snacks.nvim or a native Neovim terminal fallback.
--- @module 'claudecode.terminal'

local M = {}

local claudecode_server_module = require("claudecode.server.init")

---@type ClaudeCodeTerminalConfig
local defaults = {
  split_side = "right",
  split_width_percentage = 0.30,
  provider = "auto",
  show_native_term_exit_tip = true,
  terminal_cmd = nil,
  auto_close = true,
  env = {},
  snacks_win_opts = {},
}

M.defaults = defaults

-- Lazy load providers
local providers = {}

---Loads a terminal provider module
---@param provider_name string The name of the provider to load
---@return ClaudeCodeTerminalProvider? provider The provider module, or nil if loading failed
local function load_provider(provider_name)
  if not providers[provider_name] then
    local ok, provider = pcall(require, "claudecode.terminal." .. provider_name)
    if ok then
      providers[provider_name] = provider
    else
      return nil
    end
  end
  return providers[provider_name]
end

---Validates and enhances a custom table provider with smart defaults
---@param provider ClaudeCodeTerminalProvider The custom provider table to validate
---@return ClaudeCodeTerminalProvider? provider The enhanced provider, or nil if invalid
---@return string? error Error message if validation failed
local function validate_and_enhance_provider(provider)
  if type(provider) ~= "table" then
    return nil, "Custom provider must be a table"
  end

  -- Required functions that must be implemented
  local required_functions = {
    "setup",
    "open",
    "close",
    "simple_toggle",
    "focus_toggle",
    "get_active_bufnr",
    "is_available",
  }

  -- Validate all required functions exist and are callable
  for _, func_name in ipairs(required_functions) do
    local func = provider[func_name]
    if not func then
      return nil, "Custom provider missing required function: " .. func_name
    end
    -- Check if it's callable (function or table with __call metamethod)
    local is_callable = type(func) == "function"
      or (type(func) == "table" and getmetatable(func) and getmetatable(func).__call)
    if not is_callable then
      return nil, "Custom provider field '" .. func_name .. "' must be callable, got: " .. type(func)
    end
  end

  -- Create enhanced provider with defaults for optional functions
  -- Note: Don't deep copy to preserve spy functions in tests
  local enhanced_provider = provider

  -- Add default toggle function if not provided (calls simple_toggle for backward compatibility)
  if not enhanced_provider.toggle then
    enhanced_provider.toggle = function(cmd_string, env_table, effective_config)
      return enhanced_provider.simple_toggle(cmd_string, env_table, effective_config)
    end
  end

  -- Add default test function if not provided
  if not enhanced_provider._get_terminal_for_test then
    enhanced_provider._get_terminal_for_test = function()
      return nil
    end
  end

  return enhanced_provider, nil
end

---Gets the effective terminal provider, guaranteed to return a valid provider
---Falls back to native provider if configured provider is unavailable
---@return ClaudeCodeTerminalProvider provider The terminal provider module (never nil)
local function get_provider()
  local logger = require("claudecode.logger")

  -- Handle custom table provider
  if type(defaults.provider) == "table" then
    local custom_provider = defaults.provider --[[@as ClaudeCodeTerminalProvider]]
    local enhanced_provider, error_msg = validate_and_enhance_provider(custom_provider)
    if enhanced_provider then
      -- Check if custom provider is available
      local is_available_ok, is_available = pcall(enhanced_provider.is_available)
      if is_available_ok and is_available then
        logger.debug("terminal", "Using custom table provider")
        return enhanced_provider
      else
        local availability_msg = is_available_ok and "provider reports not available" or "error checking availability"
        logger.warn(
          "terminal",
          "Custom table provider configured but " .. availability_msg .. ". Falling back to 'native'."
        )
      end
    else
      logger.warn("terminal", "Invalid custom table provider: " .. error_msg .. ". Falling back to 'native'.")
    end
    -- Fall through to native provider
  elseif defaults.provider == "auto" then
    -- Try snacks first, then fallback to native silently
    local snacks_provider = load_provider("snacks")
    if snacks_provider and snacks_provider.is_available() then
      return snacks_provider
    end
    -- Fall through to native provider
  elseif defaults.provider == "snacks" then
    local snacks_provider = load_provider("snacks")
    if snacks_provider and snacks_provider.is_available() then
      return snacks_provider
    else
      logger.warn("terminal", "'snacks' provider configured, but Snacks.nvim not available. Falling back to 'native'.")
    end
<<<<<<< HEAD
  elseif config.provider == "external" then
    local external_provider = load_provider("external")
    if external_provider then
      -- Check availability based on our config instead of provider's internal state
      local has_external_cmd = config.external_terminal_cmd
        and config.external_terminal_cmd ~= ""
        and config.external_terminal_cmd:find("%%s")
      if has_external_cmd then
        return external_provider
      else
        logger.warn(
          "terminal",
          "'external' provider configured, but external_terminal_cmd not properly set. Falling back to 'native'."
        )
      end
    end
  elseif config.provider == "native" then
=======
  elseif defaults.provider == "native" then
>>>>>>> d73a464f
    -- noop, will use native provider as default below
    logger.debug("terminal", "Using native terminal provider")
  elseif type(defaults.provider) == "string" then
    logger.warn(
      "terminal",
      "Invalid provider configured: " .. tostring(defaults.provider) .. ". Defaulting to 'native'."
    )
  else
    logger.warn(
      "terminal",
      "Invalid provider type: " .. type(defaults.provider) .. ". Must be string or table. Defaulting to 'native'."
    )
  end

  local native_provider = load_provider("native")
  if not native_provider then
    error("ClaudeCode: Critical error - native terminal provider failed to load")
  end
  return native_provider
end

---Builds the effective terminal configuration by merging defaults with overrides
---@param opts_override table? Optional overrides for terminal appearance
---@return table config The effective terminal configuration
local function build_config(opts_override)
  local effective_config = vim.deepcopy(defaults)
  if type(opts_override) == "table" then
    local validators = {
      split_side = function(val)
        return val == "left" or val == "right"
      end,
      split_width_percentage = function(val)
        return type(val) == "number" and val > 0 and val < 1
      end,
      snacks_win_opts = function(val)
        return type(val) == "table"
      end,
    }
    for key, val in pairs(opts_override) do
      if effective_config[key] ~= nil and validators[key] and validators[key](val) then
        effective_config[key] = val
      end
    end
  end
  return {
    split_side = effective_config.split_side,
    split_width_percentage = effective_config.split_width_percentage,
    auto_close = effective_config.auto_close,
    snacks_win_opts = effective_config.snacks_win_opts,
  }
end

---Checks if a terminal buffer is currently visible in any window
---@param bufnr number? The buffer number to check
---@return boolean True if the buffer is visible in any window, false otherwise
local function is_terminal_visible(bufnr)
  if not bufnr then
    return false
  end

  local bufinfo = vim.fn.getbufinfo(bufnr)
  return bufinfo and #bufinfo > 0 and #bufinfo[1].windows > 0
end

---Gets the claude command string and necessary environment variables
---@param cmd_args string? Optional arguments to append to the command
---@return string cmd_string The command string
---@return table env_table The environment variables table
local function get_claude_command_and_env(cmd_args)
  -- Inline get_claude_command logic
  local cmd_from_config = defaults.terminal_cmd
  local base_cmd
  if not cmd_from_config or cmd_from_config == "" then
    base_cmd = "claude" -- Default if not configured
  else
    base_cmd = cmd_from_config
  end

  local cmd_string
  if cmd_args and cmd_args ~= "" then
    cmd_string = base_cmd .. " " .. cmd_args
  else
    cmd_string = base_cmd
  end

  local sse_port_value = claudecode_server_module.state.port
  local env_table = {
    ENABLE_IDE_INTEGRATION = "true",
    FORCE_CODE_TERMINAL = "true",
  }

  if sse_port_value then
    env_table["CLAUDE_CODE_SSE_PORT"] = tostring(sse_port_value)
  end

  -- Merge custom environment variables from config
  for key, value in pairs(defaults.env) do
    env_table[key] = value
  end

  return cmd_string, env_table
end

---Common helper to open terminal without focus if not already visible
---@param opts_override table? Optional config overrides
---@param cmd_args string? Optional command arguments
---@return boolean visible True if terminal was opened or already visible
local function ensure_terminal_visible_no_focus(opts_override, cmd_args)
  local provider = get_provider()

  -- Check if provider has an ensure_visible method
  if provider.ensure_visible then
    provider.ensure_visible()
    return true
  end

  local active_bufnr = provider.get_active_bufnr()

  if is_terminal_visible(active_bufnr) then
    -- Terminal is already visible, do nothing
    return true
  end

  -- Terminal is not visible, open it without focus
  local effective_config = build_config(opts_override)
  local cmd_string, claude_env_table = get_claude_command_and_env(cmd_args)

  provider.open(cmd_string, claude_env_table, effective_config, false) -- false = don't focus
  return true
end

---Configures the terminal module.
---Merges user-provided terminal configuration with defaults and sets the terminal command.
---@param user_term_config ClaudeCodeTerminalConfig? Configuration options for the terminal.
---@param p_terminal_cmd string? The command to run in the terminal (from main config).
---@param p_env table? Custom environment variables to pass to the terminal (from main config).
function M.setup(user_term_config, p_terminal_cmd, p_env)
  if user_term_config == nil then -- Allow nil, default to empty table silently
    user_term_config = {}
  elseif type(user_term_config) ~= "table" then -- Warn if it's not nil AND not a table
    vim.notify("claudecode.terminal.setup expects a table or nil for user_term_config", vim.log.levels.WARN)
    user_term_config = {}
  end

  if p_terminal_cmd == nil or type(p_terminal_cmd) == "string" then
    defaults.terminal_cmd = p_terminal_cmd
  else
    vim.notify(
      "claudecode.terminal.setup: Invalid terminal_cmd provided: " .. tostring(p_terminal_cmd) .. ". Using default.",
      vim.log.levels.WARN
    )
    defaults.terminal_cmd = nil -- Fallback to default behavior
  end

  if p_env == nil or type(p_env) == "table" then
    defaults.env = p_env or {}
  else
    vim.notify(
      "claudecode.terminal.setup: Invalid env provided: " .. tostring(p_env) .. ". Using empty table.",
      vim.log.levels.WARN
    )
    defaults.env = {}
  end

  for k, v in pairs(user_term_config) do
<<<<<<< HEAD
    if k == "terminal_cmd" then
      -- terminal_cmd is handled above, skip
    elseif k == "external_terminal_cmd" then
      -- Handle external_terminal_cmd specially
      if v == nil or type(v) == "string" then
        config[k] = v
      else
        vim.notify(
          "claudecode.terminal.setup: Invalid value for external_terminal_cmd: " .. tostring(v),
          vim.log.levels.WARN
        )
      end
    elseif config[k] ~= nil then -- Other known config keys
=======
    if defaults[k] ~= nil and k ~= "terminal_cmd" then -- terminal_cmd is handled above
>>>>>>> d73a464f
      if k == "split_side" and (v == "left" or v == "right") then
        defaults[k] = v
      elseif k == "split_width_percentage" and type(v) == "number" and v > 0 and v < 1 then
<<<<<<< HEAD
        config[k] = v
      elseif
        k == "provider" and (v == "snacks" or v == "native" or v == "external" or v == "auto" or type(v) == "table")
      then
        config[k] = v
=======
        defaults[k] = v
      elseif k == "provider" and (v == "snacks" or v == "native" or v == "auto" or type(v) == "table") then
        defaults[k] = v
>>>>>>> d73a464f
      elseif k == "show_native_term_exit_tip" and type(v) == "boolean" then
        defaults[k] = v
      elseif k == "auto_close" and type(v) == "boolean" then
        defaults[k] = v
      elseif k == "snacks_win_opts" and type(v) == "table" then
        defaults[k] = v
      else
        vim.notify("claudecode.terminal.setup: Invalid value for " .. k .. ": " .. tostring(v), vim.log.levels.WARN)
      end
    else
      vim.notify("claudecode.terminal.setup: Unknown configuration key: " .. k, vim.log.levels.WARN)
    end
  end

  -- Setup providers with config
<<<<<<< HEAD
  -- Convert flat config to nested structure for external provider compatibility
  local provider_config = vim.deepcopy(config)
  if config.external_terminal_cmd then
    provider_config.terminal = provider_config.terminal or {}
    provider_config.terminal.external_terminal_cmd = config.external_terminal_cmd
  end

  get_provider().setup(provider_config)
=======
  get_provider().setup(defaults)
>>>>>>> d73a464f
end

---Opens or focuses the Claude terminal.
---@param opts_override table? Overrides for terminal appearance (split_side, split_width_percentage).
---@param cmd_args string? Arguments to append to the claude command.
function M.open(opts_override, cmd_args)
  local effective_config = build_config(opts_override)
  local cmd_string, claude_env_table = get_claude_command_and_env(cmd_args)

  get_provider().open(cmd_string, claude_env_table, effective_config)
end

---Closes the managed Claude terminal if it's open and valid.
function M.close()
  get_provider().close()
end

---Simple toggle: always show/hide the Claude terminal regardless of focus.
---@param opts_override table? Overrides for terminal appearance (split_side, split_width_percentage).
---@param cmd_args string? Arguments to append to the claude command.
function M.simple_toggle(opts_override, cmd_args)
  local effective_config = build_config(opts_override)
  local cmd_string, claude_env_table = get_claude_command_and_env(cmd_args)

  get_provider().simple_toggle(cmd_string, claude_env_table, effective_config)
end

---Smart focus toggle: switches to terminal if not focused, hides if currently focused.
---@param opts_override table (optional) Overrides for terminal appearance (split_side, split_width_percentage).
---@param cmd_args string|nil (optional) Arguments to append to the claude command.
function M.focus_toggle(opts_override, cmd_args)
  local effective_config = build_config(opts_override)
  local cmd_string, claude_env_table = get_claude_command_and_env(cmd_args)

  get_provider().focus_toggle(cmd_string, claude_env_table, effective_config)
end

---Toggle open terminal without focus if not already visible, otherwise do nothing.
---@param opts_override table? Overrides for terminal appearance (split_side, split_width_percentage).
---@param cmd_args string? Arguments to append to the claude command.
function M.toggle_open_no_focus(opts_override, cmd_args)
  ensure_terminal_visible_no_focus(opts_override, cmd_args)
end

---Ensures terminal is visible without changing focus. Creates if necessary, shows if hidden.
---@param opts_override table? Overrides for terminal appearance (split_side, split_width_percentage).
---@param cmd_args string? Arguments to append to the claude command.
function M.ensure_visible(opts_override, cmd_args)
  ensure_terminal_visible_no_focus(opts_override, cmd_args)
end

---Toggles the Claude terminal open or closed (legacy function - use simple_toggle or focus_toggle).
---@param opts_override table? Overrides for terminal appearance (split_side, split_width_percentage).
---@param cmd_args string? Arguments to append to the claude command.
function M.toggle(opts_override, cmd_args)
  -- Default to simple toggle for backward compatibility
  M.simple_toggle(opts_override, cmd_args)
end

---Gets the buffer number of the currently active Claude Code terminal.
---This checks both Snacks and native fallback terminals.
---@return number|nil The buffer number if an active terminal is found, otherwise nil.
function M.get_active_terminal_bufnr()
  return get_provider().get_active_bufnr()
end

---Gets the managed terminal instance for testing purposes.
-- NOTE: This function is intended for use in tests to inspect internal state.
-- The underscore prefix indicates it's not part of the public API for regular use.
---@return table|nil terminal The managed terminal instance, or nil.
function M._get_managed_terminal_for_test()
  local provider = get_provider()
  if provider and provider._get_terminal_for_test then
    return provider._get_terminal_for_test()
  end
  return nil
end

return M<|MERGE_RESOLUTION|>--- conflicted
+++ resolved
@@ -13,6 +13,9 @@
   provider = "auto",
   show_native_term_exit_tip = true,
   terminal_cmd = nil,
+  provider_opts = {
+    external_terminal_cmd = nil,
+  },
   auto_close = true,
   env = {},
   snacks_win_opts = {},
@@ -134,27 +137,25 @@
     else
       logger.warn("terminal", "'snacks' provider configured, but Snacks.nvim not available. Falling back to 'native'.")
     end
-<<<<<<< HEAD
-  elseif config.provider == "external" then
+  elseif defaults.provider == "external" then
     local external_provider = load_provider("external")
     if external_provider then
       -- Check availability based on our config instead of provider's internal state
-      local has_external_cmd = config.external_terminal_cmd
-        and config.external_terminal_cmd ~= ""
-        and config.external_terminal_cmd:find("%%s")
+      local external_cmd = defaults.provider_opts and defaults.provider_opts.external_terminal_cmd
+      
+      local has_external_cmd = external_cmd
+        and external_cmd ~= ""
+        and external_cmd:find("%%s")
       if has_external_cmd then
         return external_provider
       else
         logger.warn(
           "terminal",
-          "'external' provider configured, but external_terminal_cmd not properly set. Falling back to 'native'."
+          "'external' provider configured, but provider_opts.external_terminal_cmd not properly set. Falling back to 'native'."
         )
       end
     end
-  elseif config.provider == "native" then
-=======
   elseif defaults.provider == "native" then
->>>>>>> d73a464f
     -- noop, will use native provider as default below
     logger.debug("terminal", "Using native terminal provider")
   elseif type(defaults.provider) == "string" then
@@ -320,37 +321,42 @@
   end
 
   for k, v in pairs(user_term_config) do
-<<<<<<< HEAD
     if k == "terminal_cmd" then
       -- terminal_cmd is handled above, skip
-    elseif k == "external_terminal_cmd" then
-      -- Handle external_terminal_cmd specially
-      if v == nil or type(v) == "string" then
-        config[k] = v
+    elseif k == "provider_opts" then
+      -- Handle nested provider options
+      if type(v) == "table" then
+        defaults[k] = defaults[k] or {}
+        for opt_k, opt_v in pairs(v) do
+          if opt_k == "external_terminal_cmd" then
+            if opt_v == nil or type(opt_v) == "string" then
+              defaults[k][opt_k] = opt_v
+            else
+              vim.notify(
+                "claudecode.terminal.setup: Invalid value for provider_opts.external_terminal_cmd: " .. tostring(opt_v),
+                vim.log.levels.WARN
+              )
+            end
+          else
+            -- For other provider options, just copy them
+            defaults[k][opt_k] = opt_v
+          end
+        end
       else
         vim.notify(
-          "claudecode.terminal.setup: Invalid value for external_terminal_cmd: " .. tostring(v),
+          "claudecode.terminal.setup: Invalid value for provider_opts: " .. tostring(v),
           vim.log.levels.WARN
         )
       end
-    elseif config[k] ~= nil then -- Other known config keys
-=======
-    if defaults[k] ~= nil and k ~= "terminal_cmd" then -- terminal_cmd is handled above
->>>>>>> d73a464f
+    elseif defaults[k] ~= nil then -- Other known config keys
       if k == "split_side" and (v == "left" or v == "right") then
         defaults[k] = v
       elseif k == "split_width_percentage" and type(v) == "number" and v > 0 and v < 1 then
-<<<<<<< HEAD
-        config[k] = v
+        defaults[k] = v
       elseif
         k == "provider" and (v == "snacks" or v == "native" or v == "external" or v == "auto" or type(v) == "table")
       then
-        config[k] = v
-=======
-        defaults[k] = v
-      elseif k == "provider" and (v == "snacks" or v == "native" or v == "auto" or type(v) == "table") then
-        defaults[k] = v
->>>>>>> d73a464f
+        defaults[k] = v
       elseif k == "show_native_term_exit_tip" and type(v) == "boolean" then
         defaults[k] = v
       elseif k == "auto_close" and type(v) == "boolean" then
@@ -366,18 +372,7 @@
   end
 
   -- Setup providers with config
-<<<<<<< HEAD
-  -- Convert flat config to nested structure for external provider compatibility
-  local provider_config = vim.deepcopy(config)
-  if config.external_terminal_cmd then
-    provider_config.terminal = provider_config.terminal or {}
-    provider_config.terminal.external_terminal_cmd = config.external_terminal_cmd
-  end
-
-  get_provider().setup(provider_config)
-=======
   get_provider().setup(defaults)
->>>>>>> d73a464f
 end
 
 ---Opens or focuses the Claude terminal.
