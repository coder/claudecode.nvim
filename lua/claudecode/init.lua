--- conflicted
+++ resolved
@@ -604,11 +604,8 @@
     local is_tree_buffer = current_ft == "NvimTree"
       or current_ft == "neo-tree"
       or current_ft == "oil"
-<<<<<<< HEAD
       or current_ft == "snacks_picker_list"
-=======
       or current_ft == "minifiles"
->>>>>>> 985b4b11
       or string.match(current_bufname, "neo%-tree")
       or string.match(current_bufname, "NvimTree")
       or string.match(current_bufname, "minifiles://")
