---@brief Centralized logger for Claude Code Neovim integration.
-- Provides level-based logging.
local M = {}

M.levels = {
  ERROR = 1,
  WARN = 2,
  INFO = 3,
  DEBUG = 4,
  TRACE = 5,
}

local level_values = {
  error = M.levels.ERROR,
  warn = M.levels.WARN,
  info = M.levels.INFO,
  debug = M.levels.DEBUG,
  trace = M.levels.TRACE,
}

local current_log_level_value = M.levels.INFO

--- @param plugin_config table The configuration table (e.g., from claudecode.init.state.config).
function M.setup(plugin_config)
  local conf = plugin_config

  if conf and conf.log_level and level_values[conf.log_level] then
    current_log_level_value = level_values[conf.log_level]
  else
    vim.notify(
      "ClaudeCode Logger: Invalid or missing log_level in configuration (received: "
        .. tostring(conf and conf.log_level)
        .. "). Defaulting to INFO.",
      vim.log.levels.WARN
    )
    current_log_level_value = M.levels.INFO
  end
end

local function log(level, component, message_parts)
  if level > current_log_level_value then
    return
  end

  local prefix = "[ClaudeCode]"
  if component then
    prefix = prefix .. " [" .. component .. "]"
  end

  local level_name = "UNKNOWN"
  for name, val in pairs(M.levels) do
    if val == level then
      level_name = name
      break
    end
  end
  prefix = prefix .. " [" .. level_name .. "]"

  local message = ""
  for i, part in ipairs(message_parts) do
    if i > 1 then
      message = message .. " "
    end
    if type(part) == "table" or type(part) == "boolean" then
      message = message .. vim.inspect(part)
    else
      message = message .. tostring(part)
    end
  end

<<<<<<< HEAD
  -- Wrap all vim.notify and nvim_echo calls in vim.schedule to avoid
  -- "nvim_echo must not be called in a fast event context" errors
  vim.schedule(function()
    if level == M.levels.ERROR then
      vim.notify(prefix .. " " .. message, vim.log.levels.ERROR, { title = "ClaudeCode Error" })
    elseif level == M.levels.WARN then
      vim.notify(prefix .. " " .. message, vim.log.levels.WARN, { title = "ClaudeCode Warning" })
    else
      -- For INFO, DEBUG, TRACE, use nvim_echo to avoid flooding notifications
=======
  if level == M.levels.ERROR then
    vim.schedule(function()
      vim.notify(prefix .. " " .. message, vim.log.levels.ERROR, { title = "ClaudeCode Error" })
    end)
  elseif level == M.levels.WARN then
    vim.schedule(function()
      vim.notify(prefix .. " " .. message, vim.log.levels.WARN, { title = "ClaudeCode Warning" })
    end)
  else
    -- For INFO, DEBUG, TRACE, use nvim_echo to avoid flooding notifications,
    -- to make them appear in :messages, and wrap in vim.schedule
    -- to avoid "nvim_echo must not be called in a fast event context".
    vim.schedule(function()
>>>>>>> a01b9dc0
      vim.api.nvim_echo({ { prefix .. " " .. message, "Normal" } }, true, {})
    end
  end)
end

--- @param component string|nil Optional component/module name.
-- @param ... any Varargs representing parts of the message.
function M.error(component, ...)
  if type(component) ~= "string" then
    log(M.levels.ERROR, nil, { component, ... })
  else
    log(M.levels.ERROR, component, { ... })
  end
end

--- @param component string|nil Optional component/module name.
-- @param ... any Varargs representing parts of the message.
function M.warn(component, ...)
  if type(component) ~= "string" then
    log(M.levels.WARN, nil, { component, ... })
  else
    log(M.levels.WARN, component, { ... })
  end
end

--- @param component string|nil Optional component/module name.
-- @param ... any Varargs representing parts of the message.
function M.info(component, ...)
  if type(component) ~= "string" then
    log(M.levels.INFO, nil, { component, ... })
  else
    log(M.levels.INFO, component, { ... })
  end
end

--- Check if a specific log level is enabled
-- @param level_name string The level name ("error", "warn", "info", "debug", "trace")
-- @return boolean Whether the level is enabled
function M.is_level_enabled(level_name)
  local level_value = level_values[level_name]
  if not level_value then
    return false
  end
  return level_value <= current_log_level_value
end

--- @param component string|nil Optional component/module name.
-- @param ... any Varargs representing parts of the message.
function M.debug(component, ...)
  if type(component) ~= "string" then
    log(M.levels.DEBUG, nil, { component, ... })
  else
    log(M.levels.DEBUG, component, { ... })
  end
end

--- @param component string|nil Optional component/module name.
-- @param ... any Varargs representing parts of the message.
function M.trace(component, ...)
  if type(component) ~= "string" then
    log(M.levels.TRACE, nil, { component, ... })
  else
    log(M.levels.TRACE, component, { ... })
  end
end

local default_config_for_initial_setup = require("claudecode.config").defaults
M.setup(default_config_for_initial_setup)

return M<|MERGE_RESOLUTION|>--- conflicted
+++ resolved
@@ -68,7 +68,6 @@
     end
   end
 
-<<<<<<< HEAD
   -- Wrap all vim.notify and nvim_echo calls in vim.schedule to avoid
   -- "nvim_echo must not be called in a fast event context" errors
   vim.schedule(function()
@@ -77,22 +76,8 @@
     elseif level == M.levels.WARN then
       vim.notify(prefix .. " " .. message, vim.log.levels.WARN, { title = "ClaudeCode Warning" })
     else
-      -- For INFO, DEBUG, TRACE, use nvim_echo to avoid flooding notifications
-=======
-  if level == M.levels.ERROR then
-    vim.schedule(function()
-      vim.notify(prefix .. " " .. message, vim.log.levels.ERROR, { title = "ClaudeCode Error" })
-    end)
-  elseif level == M.levels.WARN then
-    vim.schedule(function()
-      vim.notify(prefix .. " " .. message, vim.log.levels.WARN, { title = "ClaudeCode Warning" })
-    end)
-  else
-    -- For INFO, DEBUG, TRACE, use nvim_echo to avoid flooding notifications,
-    -- to make them appear in :messages, and wrap in vim.schedule
-    -- to avoid "nvim_echo must not be called in a fast event context".
-    vim.schedule(function()
->>>>>>> a01b9dc0
+      -- For INFO, DEBUG, TRACE, use nvim_echo to avoid flooding notifications,
+      -- to make them appear in :messages
       vim.api.nvim_echo({ { prefix .. " " .. message, "Normal" } }, true, {})
     end
   end)
