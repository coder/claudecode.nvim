-- Development configuration for claudecode.nvim
-- This is Thomas's personal config for developing claudecode.nvim
-- Symlink this to your personal Neovim config:
-- ln -s ~/projects/claudecode.nvim/dev-config.lua ~/.config/nvim/lua/plugins/dev-claudecode.lua

return {
  "coder/claudecode.nvim",
  dev = true, -- Use local development version
  keys = {
    -- AI/Claude Code prefix
    { "<leader>a", nil, desc = "AI/Claude Code" },

    -- Core Claude commands
    { "<leader>ac", "<cmd>ClaudeCode<cr>", desc = "Toggle Claude" },
    { "<leader>af", "<cmd>ClaudeCodeFocus<cr>", desc = "Focus Claude" },
    { "<leader>ar", "<cmd>ClaudeCode --resume<cr>", desc = "Resume Claude" },
    { "<leader>aC", "<cmd>ClaudeCode --continue<cr>", desc = "Continue Claude" },
    { "<leader>am", "<cmd>ClaudeCodeSelectModel<cr>", desc = "Select Claude model" },

    -- Context sending
    { "<leader>as", "<cmd>ClaudeCodeAdd %<cr>", mode = "n", desc = "Add current buffer" },
    { "<leader>as", "<cmd>ClaudeCodeSend<cr>", mode = "v", desc = "Send to Claude" },
    {
      "<leader>as",
      "<cmd>ClaudeCodeTreeAdd<cr>",
      desc = "Add file from tree",
<<<<<<< HEAD
      ft = { "NvimTree", "neo-tree", "oil", "snacks_picker_list" }, -- snacks.explorer uses "snacks_picker_list" filetype
=======
      ft = { "NvimTree", "neo-tree", "oil", "minifiles" },
>>>>>>> 985b4b11
    },

    -- Development helpers
    { "<leader>ao", "<cmd>ClaudeCodeOpen<cr>", desc = "Open Claude" },
    { "<leader>aq", "<cmd>ClaudeCodeClose<cr>", desc = "Close Claude" },
    { "<leader>ai", "<cmd>ClaudeCodeStatus<cr>", desc = "Claude Status" },
    { "<leader>aS", "<cmd>ClaudeCodeStart<cr>", desc = "Start Claude Server" },
    { "<leader>aQ", "<cmd>ClaudeCodeStop<cr>", desc = "Stop Claude Server" },

    -- Diff management (buffer-local, only active in diff buffers)
    { "<leader>aa", "<cmd>ClaudeCodeDiffAccept<cr>", desc = "Accept diff" },
    { "<leader>ad", "<cmd>ClaudeCodeDiffDeny<cr>", desc = "Deny diff" },
  },

  -- Development configuration - all options shown with defaults commented out
  opts = {
    -- Server Configuration
    -- port_range = { min = 10000, max = 65535 },  -- WebSocket server port range
    -- auto_start = true,                          -- Auto-start server on Neovim startup
    -- log_level = "info",                         -- "trace", "debug", "info", "warn", "error"
    -- terminal_cmd = nil,                         -- Custom terminal command (default: "claude")

    -- Selection Tracking
    -- track_selection = true,                     -- Enable real-time selection tracking
    -- visual_demotion_delay_ms = 50,             -- Delay before demoting visual selection (ms)

    -- Connection Management
    -- connection_wait_delay = 200,                -- Wait time after connection before sending queued @ mentions (ms)
    -- connection_timeout = 10000,                 -- Max time to wait for Claude Code connection (ms)
    -- queue_timeout = 5000,                       -- Max time to keep @ mentions in queue (ms)

    -- Diff Integration
    -- diff_opts = {
    --   auto_close_on_accept = true,              -- Close diff view after accepting changes
    --   show_diff_stats = true,                   -- Show diff statistics
    --   vertical_split = true,                    -- Use vertical split for diffs
    --   open_in_current_tab = true,               -- Open diffs in current tab vs new tab
    --   keep_terminal_focus = false,              -- If true, moves focus back to terminal after diff opens
    -- },

    -- Terminal Configuration
    -- terminal = {
    --   split_side = "right",                     -- "left" or "right"
    --   split_width_percentage = 0.30,            -- Width as percentage (0.0 to 1.0)
    --   provider = "auto",                        -- "auto", "snacks", or "native"
    --   show_native_term_exit_tip = true,         -- Show exit tip for native terminal
    --   auto_close = true,                        -- Auto-close terminal after command completion
    --   snacks_win_opts = {},                     -- Opts to pass to `Snacks.terminal.open()`
    -- },

    -- Development overrides (uncomment as needed)
    -- log_level = "debug",
    -- terminal = {
    --   provider = "native",
    --   auto_close = false, -- Keep terminals open to see output
    -- },
  },
}<|MERGE_RESOLUTION|>--- conflicted
+++ resolved
@@ -24,11 +24,7 @@
       "<leader>as",
       "<cmd>ClaudeCodeTreeAdd<cr>",
       desc = "Add file from tree",
-<<<<<<< HEAD
-      ft = { "NvimTree", "neo-tree", "oil", "snacks_picker_list" }, -- snacks.explorer uses "snacks_picker_list" filetype
-=======
-      ft = { "NvimTree", "neo-tree", "oil", "minifiles" },
->>>>>>> 985b4b11
+      ft = { "NvimTree", "neo-tree", "oil", "minifiles", "snacks_picker_list" },
     },
 
     -- Development helpers
